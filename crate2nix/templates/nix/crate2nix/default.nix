#
# crate2nix/default.nix (excerpt start)
#{#
{ pkgs, lib, stdenv, buildRustCrate, defaultCrateOverrides, crates ? {}, rootFeatures ? [] }:
rec {
  # #}

  /* Target (platform) data for conditional dependencies.
     This corresponds roughly to what buildRustCrate is setting.
  */
  defaultTarget = {
    unix = true;
    windows = false;
    fuchsia = true;
    test = false;

    # This doesn't appear to be officially documented anywhere yet.
    # See https://github.com/rust-lang-nursery/rust-forge/issues/101.
    os = if stdenv.hostPlatform.isDarwin
    then "macos"
    else stdenv.hostPlatform.parsed.kernel.name;
    arch = stdenv.hostPlatform.parsed.cpu.name;
    family = "unix";
    env = "gnu";
    endian =
      if stdenv.hostPlatform.parsed.cpu.significantByte.name == "littleEndian"
      then "little" else "big";
    pointer_width = toString stdenv.hostPlatform.parsed.cpu.bits;
    vendor = stdenv.hostPlatform.parsed.vendor.name;
    debug_assertions = false;
  };

  /* Filters common temp files and build files. */
  # TODO(pkolloch): Substitute with gitignore filter
  sourceFilter = name: type:
    let
      baseName = builtins.baseNameOf (builtins.toString name);
    in
      ! (
        # Filter out git
        baseName == ".gitignore"
        || (type == "directory" && baseName == ".git")

        # Filter out build results
        || (
          type == "directory" && (
            baseName == "target"
            || baseName == "_site"
            || baseName == ".sass-cache"
            || baseName == ".jekyll-metadata"
            || baseName == "build-artifacts"
          )
        )

        # Filter out nix-build result symlinks        
        || (
          type == "symlink" && lib.hasPrefix "result" baseName
        )

        # Filter out IDE config
        || (
          type == "directory" && (
            baseName == ".idea" || baseName == ".vscode"
          )
        ) || lib.hasSuffix ".iml" baseName

        # Filter out nix build files
        || baseName == "Cargo.nix"

        # Filter out editor backup / swap files.
        || lib.hasSuffix "~" baseName
        || builtins.match "^\\.sw[a-z]$$" baseName != null
        || builtins.match "^\\..*\\.sw[a-z]$$" baseName != null
        || lib.hasSuffix ".tmp" baseName
        || lib.hasSuffix ".bak" baseName
        || baseName == "tests.nix"
      );

  /* Returns a crate which depends on successful test execution 
     of crate given as the second argument. 
  */
  crateWithTest = crate: testCrate: testCrateFlags:
    let
      # override the `crate` so that it will build and execute tests instead of
      # building the actual lib and bin targets We just have to pass `--test`
      # to rustc and it will do the right thing.  We execute the tests and copy
      # their log and the test executables to $out for later inspection.
      test = let
<<<<<<< HEAD
        drv = testCrate.override (
          _: {
            buildTests = true;
          }
        );
      in
        pkgs.runCommand "run-tests-${testCrate.name}" {
          inherit testCrateFlags;
        } ''
          set -ex
          for file in ${drv}/tests/*; do
            $file $testCrateFlags 2>&1 | tee -a $out
          done
        '';
    in
      crate.overrideAttrs (
        old: {
          checkPhase = ''
            test -e ${test}
          '';
          passthru = (old.passthru or {}) // {
            inherit test;
          };
        }
      );
=======
        drv = testCrate.override (_: {
          buildTests = true;
        });
      in pkgs.runCommand "run-tests-${testCrate.name}" {
        inherit testCrateFlags;
      } ''
        set -ex
        cd ${crate.src}
        for file in ${drv}/tests/*; do
          $file $testCrateFlags 2>&1 | tee -a $out
        done
      '';
    in crate.overrideAttrs (old: {
      checkPhase = ''
        test -e ${test}
      '';
      passthru = (old.passthru or {}) // {
        inherit test;
      };
    });
>>>>>>> 6caf7722

  /* A restricted overridable version of buildRustCrateWithFeaturesImpl. */
  buildRustCrateWithFeatures =
    { packageId
    , features ? rootFeatures
    , crateOverrides ? defaultCrateOverrides
    , buildRustCrateFunc ? buildRustCrate
    , runTests ? false
    , testCrateFlags ? []
    }:
      lib.makeOverridable
        (
          { features, crateOverrides, runTests, testCrateFlags }:
            let
              builtRustCrates = builtRustCratesWithFeatures {
                inherit packageId features crateOverrides buildRustCrateFunc;
                runTests = false;
              };
              builtTestRustCrates = builtRustCratesWithFeatures {
                inherit packageId features crateOverrides buildRustCrateFunc;
                runTests = true;
              };
              drv = builtRustCrates.${packageId};
              testDrv = builtTestRustCrates.${packageId};
            in
              if runTests then crateWithTest drv testDrv testCrateFlags else drv
        )
        { inherit features crateOverrides runTests testCrateFlags; };

  /* Returns a buildRustCrate derivation for the given packageId and features. */
  builtRustCratesWithFeatures =
    { packageId
    , features
    , crateConfigs ? crates
    , crateOverrides
    , buildRustCrateFunc
    , runTests
    , target ? defaultTarget
    } @ args:
      assert (builtins.isAttrs crateConfigs);
      assert (builtins.isString packageId);
      assert (builtins.isList features);
      assert (builtins.isAttrs target);
      assert (builtins.isBool runTests);

      let
        rootPackageId = packageId;
        mergedFeatures = mergePackageFeatures (
          args // {
            inherit rootPackageId;
            target = target // { test = runTests; };
          }
        );

        buildByPackageId = packageId: buildByPackageIdImpl packageId;

        # Memoize built packages so that reappearing packages are only built once.
        builtByPackageId =
          lib.mapAttrs (packageId: value: buildByPackageId packageId) crateConfigs;

        buildByPackageIdImpl = packageId:
          let
            features = mergedFeatures."${packageId}" or [];
            crateConfig' = crateConfigs."${packageId}";
            crateConfig =
              builtins.removeAttrs crateConfig' [ "resolvedDefaultFeatures" "devDependencies" ];
            devDependencies =
              lib.optionals
                (runTests && packageId == rootPackageId)
                (crateConfig'.devDependencies or []);
            dependencies =
              dependencyDerivations {
                inherit builtByPackageId features target;
                dependencies =
                  (crateConfig.dependencies or [])
                  ++ devDependencies;
              };
            buildDependencies =
              dependencyDerivations {
                inherit builtByPackageId features target;
                dependencies = crateConfig.buildDependencies or [];
              };

            dependenciesWithRenames =
              lib.filter (d: d ? "rename") (
                (crateConfig.buildDependencies or [])
                ++ (crateConfig.dependencies or [])
                ++ devDependencies
              );

            crateRenames =
              builtins.listToAttrs
                (map (d: { name = d.name; value = d.rename; }) dependenciesWithRenames);
          in
            buildRustCrateFunc (
              crateConfig // {
                src = crateConfig.src or (
                  pkgs.fetchurl {
                    name = "${crateConfig.crateName}-${crateConfig.version}.tar.gz";
                    url = "https://crates.io/api/v1/crates/${crateConfig.crateName}/${crateConfig.version}/download";
                    sha256 = crateConfig.sha256;
                  }
                );
                inherit features dependencies buildDependencies crateRenames;
              }
            );
      in
        builtByPackageId;

  /* Returns the actual derivations for the given dependencies. */
  dependencyDerivations =
    { builtByPackageId
    , features
    , dependencies
    , target
    }:
      assert (builtins.isAttrs builtByPackageId);
      assert (builtins.isList features);
      assert (builtins.isList dependencies);
      assert (builtins.isAttrs target);

      let
        enabledDependencies = filterEnabledDependencies {
          inherit dependencies features target;
        };
        depDerivation = dependency: builtByPackageId.${dependency.packageId};
      in
        map depDerivation enabledDependencies;

  /* Returns a sanitized version of val with all values substituted that cannot
     be serialized as JSON. 
  */
  sanitizeForJson = val:
    if builtins.isAttrs val
    then lib.mapAttrs (n: v: sanitizeForJson v) val
    else if builtins.isList val
    then builtins.map sanitizeForJson val
    else if builtins.isFunction val
    then "function"
    else val;

  /* Returns various tools to debug a crate. */
  debugCrate = { packageId, target }:
    assert (builtins.isString packageId);

    let
      debug = rec {
        # The built tree as passed to buildRustCrate.
        buildTree = buildRustCrateWithFeatures {
          buildRustCrateFunc = lib.id;
          inherit packageId;
        };
        sanitizedBuildTree = sanitizeForJson buildTree;
        dependencyTree = sanitizeForJson (
          buildRustCrateWithFeatures {
            buildRustCrateFunc = crate: {
              "01_crateName" = crate.crateName or false;
              "02_features" = crate.features or [];
              "03_dependencies" = crate.dependencies or [];
            };
            inherit packageId;
          }
        );
        mergedPackageFeatures = mergePackageFeatures {
          features = rootFeatures;
          inherit packageId target;
        };
        diffedDefaultPackageFeatures = diffDefaultPackageFeatures {
          features = rootFeatures;
          inherit packageId;
        };
      };
    in
      { internal = debug; };

  /* Returns differences between cargo default features and crate2nix default
     features.
   
     This is useful for verifying the feature resolution in crate2nix.
  */
  diffDefaultPackageFeatures =
    { crateConfigs ? crates
    , packageId
    , target
    }:
      assert (builtins.isAttrs crateConfigs);

      let
        prefixValues = prefix: lib.mapAttrs (n: v: { "${prefix}" = v; });
        mergedFeatures =
          prefixValues
            "crate2nix"
            (mergePackageFeatures { inherit crateConfigs packageId target; features = [ "default" ]; });
        configs = prefixValues "cargo" crateConfigs;
        combined = lib.foldAttrs (a: b: a // b) {} [ mergedFeatures configs ];
        onlyInCargo =
          builtins.attrNames
            (lib.filterAttrs (n: v: !(v ? "crate2nix") && (v ? "cargo")) combined);
        onlyInCrate2Nix =
          builtins.attrNames
            (lib.filterAttrs (n: v: (v ? "crate2nix") && !(v ? "cargo")) combined);
        differentFeatures = lib.filterAttrs
          (
            n: v:
              (v ? "crate2nix")
              && (v ? "cargo")
              && (v.crate2nix.features or []) != (v."cargo".resolved_default_features or [])
          )
          combined;
      in
        builtins.toJSON {
          inherit onlyInCargo onlyInCrate2Nix differentFeatures;
        };

  /* Returns an attrset mapping packageId to the list of enabled features.

     If multiple paths to a dependency enable different features, the
     corresponding feature sets are merged. Features in rust are additive.
  */
  mergePackageFeatures =
    { crateConfigs ? crates
    , packageId
    , rootPackageId ? packageId
    , features ? rootFeatures
    , dependencyPath ? [ crates.${packageId}.crateName ]
    , featuresByPackageId ? {}
    , target
      # Adds devDependencies to the crate with rootPackageId.
    , runTests ? false
    , ...
    } @ args:
      assert (builtins.isAttrs crateConfigs);
      assert (builtins.isString packageId);
      assert (builtins.isString rootPackageId);
      assert (builtins.isList features);
      assert (builtins.isList dependencyPath);
      assert (builtins.isAttrs featuresByPackageId);
      assert (builtins.isAttrs target);
      assert (builtins.isBool runTests);

      let
        crateConfig = crateConfigs."${packageId}" or (builtins.throw "Package not found: ${packageId}");
        expandedFeatures = expandFeatures (crateConfig.features or {}) features;

        depWithResolvedFeatures = dependency:
          let
            packageId = dependency.packageId;
            features = dependencyFeatures expandedFeatures dependency;
          in
            { inherit packageId features; };

        resolveDependencies = cache: path: dependencies:
          assert (builtins.isAttrs cache);
          assert (builtins.isList dependencies);

          let
            enabledDependencies = filterEnabledDependencies {
              inherit dependencies target;
              features = expandedFeatures;
            };
            directDependencies = map depWithResolvedFeatures enabledDependencies;
            foldOverCache = op: lib.foldl op cache directDependencies;
          in
            foldOverCache
              (
                cache: { packageId, features }:
                  let
                    cacheFeatures = cache.${packageId} or [];
                    combinedFeatures = sortedUnique (cacheFeatures ++ features);
                  in
                    if cache ? ${packageId} && cache.${packageId} == combinedFeatures
                    then cache
                    else mergePackageFeatures {
                      features = combinedFeatures;
                      featuresByPackageId = cache;
                      inherit crateConfigs packageId target runTests rootPackageId;
                    }
              );

        cacheWithSelf =
          let
            cacheFeatures = featuresByPackageId.${packageId} or [];
            combinedFeatures = sortedUnique (cacheFeatures ++ expandedFeatures);
          in
            featuresByPackageId // {
              "${packageId}" = combinedFeatures;
            };

        cacheWithDependencies =
          resolveDependencies cacheWithSelf "dep" (
            crateConfig.dependencies or []
            ++ lib.optionals
              (runTests && packageId == rootPackageId)
              (crateConfig.devDependencies or [])
          );

        cacheWithAll =
          resolveDependencies
            cacheWithDependencies "build"
            (crateConfig.buildDependencies or []);

      in
        cacheWithAll;

  /* Returns the enabled dependencies given the enabled features. */
  filterEnabledDependencies = { dependencies, features, target }:
    assert (builtins.isList dependencies);
    assert (builtins.isList features);
    assert (builtins.isAttrs target);

    lib.filter
      (
        dep:
          let
            targetFunc = dep.target or (features: true);
          in
            targetFunc { inherit features target; }
            && (
              !(dep.optional or false)
              || builtins.any (doesFeatureEnableDependency dep) features
            )
      )
      dependencies;

  /* Returns whether the given feature should enable the given dependency. */
  doesFeatureEnableDependency = { name, rename ? null, ... }: feature:
    let
      prefix = "${name}/";
      len = builtins.stringLength prefix;
      startsWithPrefix = builtins.substring 0 len feature == prefix;
    in
      feature == name
      || (rename != null && rename == feature)
      || startsWithPrefix;

  /* Returns the expanded features for the given inputFeatures by applying the
     rules in featureMap.

     featureMap is an attribute set which maps feature names to lists of further
     feature names to enable in case this feature is selected.
  */
  expandFeatures = featureMap: inputFeatures:
    assert (builtins.isAttrs featureMap);
    assert (builtins.isList inputFeatures);

    let
      expandFeature = feature:
        assert (builtins.isString feature);
        [ feature ] ++ (expandFeatures featureMap (featureMap."${feature}" or []));
      outFeatures = builtins.concatMap expandFeature inputFeatures;
    in
      sortedUnique outFeatures;

  /*
     Returns the actual dependencies for the given dependency.
    
     features: The features of the crate that refers this dependency.
  */
  dependencyFeatures = features: dependency:
    assert (builtins.isList features);
    assert (builtins.isAttrs dependency);

    let
      defaultOrNil = if dependency.usesDefaultFeatures or true
      then [ "default" ]
      else [];
      explicitFeatures = dependency.features or [];
      additionalDependencyFeatures =
        let
          dependencyPrefix = dependency.name + "/";
          dependencyFeatures =
            builtins.filter (f: lib.hasPrefix dependencyPrefix f) features;
        in
          builtins.map (lib.removePrefix dependencyPrefix) dependencyFeatures;
    in
      defaultOrNil ++ explicitFeatures ++ additionalDependencyFeatures;

  /* Sorts and removes duplicates from a list of strings. */
  sortedUnique = features:
    assert (builtins.isList features);
    assert (builtins.all builtins.isString features);

    let
      outFeaturesSet = lib.foldl (set: feature: set // { "${feature}" = 1; }) {} features;
      outFeaturesUnique = builtins.attrNames outFeaturesSet;
    in
      builtins.sort (a: b: a < b) outFeaturesUnique;

  #
  # crate2nix/default.nix (excerpt end)
  #{#
}
# -#}<|MERGE_RESOLUTION|>--- conflicted
+++ resolved
@@ -86,7 +86,6 @@
       # to rustc and it will do the right thing.  We execute the tests and copy
       # their log and the test executables to $out for later inspection.
       test = let
-<<<<<<< HEAD
         drv = testCrate.override (
           _: {
             buildTests = true;
@@ -97,6 +96,7 @@
           inherit testCrateFlags;
         } ''
           set -ex
+          cd ${crate.src}
           for file in ${drv}/tests/*; do
             $file $testCrateFlags 2>&1 | tee -a $out
           done
@@ -112,28 +112,6 @@
           };
         }
       );
-=======
-        drv = testCrate.override (_: {
-          buildTests = true;
-        });
-      in pkgs.runCommand "run-tests-${testCrate.name}" {
-        inherit testCrateFlags;
-      } ''
-        set -ex
-        cd ${crate.src}
-        for file in ${drv}/tests/*; do
-          $file $testCrateFlags 2>&1 | tee -a $out
-        done
-      '';
-    in crate.overrideAttrs (old: {
-      checkPhase = ''
-        test -e ${test}
-      '';
-      passthru = (old.passthru or {}) // {
-        inherit test;
-      };
-    });
->>>>>>> 6caf7722
 
   /* A restricted overridable version of buildRustCrateWithFeaturesImpl. */
   buildRustCrateWithFeatures =
